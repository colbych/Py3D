<<<<<<< HEAD
This is the development branch and I do not guarenty all functanility
contained within. Good luck though.


All of our pythong programs will be making use of SciPy and NumPy
=======
This anlysis package uses SciPy, NumPy and MatPlotLib.
>>>>>>> 72256c49
If you are unfamilar with these, it might be good to go and read 
about them. Currently I am using this on yellowstone/cheyenne, hopefully 
nothing will change between super computers. So to use python on
yellowstone first you need to load the modules with;

module load python
module load all-python-libs

This will load all the nessesarty libraries
Then you can enter the interactive python front end
and run your scripts, with

ipython --pylab

You should also add the p3dthon direcotory to your path. I would just go ahead and add the following lines 
in your ipython config startup file:
in the file located at
    ~/.ipython/profile_default/startup/ipython_config.py 
Add the following code
#

import os
import sys

p3dthon_path = '/glade/u/home/colbyh/Py3D/'
sys.path.append(p3dthon_path)
from Py3D.sub import *
from Py3D.movie import Movie
from Py3D.vdist_plotter import VDistPlotter
from PartTrace.testparticle import TPRun

#
But replase the path with your own path to Py3D

this will let you use Py3D right off the bat.
Good luck!
<|MERGE_RESOLUTION|>--- conflicted
+++ resolved
@@ -1,12 +1,4 @@
-<<<<<<< HEAD
-This is the development branch and I do not guarenty all functanility
-contained within. Good luck though.
-
-
-All of our pythong programs will be making use of SciPy and NumPy
-=======
 This anlysis package uses SciPy, NumPy and MatPlotLib.
->>>>>>> 72256c49
 If you are unfamilar with these, it might be good to go and read 
 about them. Currently I am using this on yellowstone/cheyenne, hopefully 
 nothing will change between super computers. So to use python on
