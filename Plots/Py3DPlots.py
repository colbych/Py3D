--- conflicted
+++ resolved
@@ -9,58 +9,6 @@
      else:
          return data[::rate]
     
-<<<<<<< HEAD
-def OneD_SubSample64(Par_Orig):
-    print("Subsampling....")
-    Par_Sub = np.empty([1024])
-    for i in range (1,1024):
-        Par_Sub[i] = Par_Orig[((i*8)-1)]
-    return Par_Sub
-
-# `dict` a reserved word in python, it is poor practice to use it as a variable
-def SubSampleDictionary(dict): 
-    New_dict = {'bx': TwoD_SubSample64(dict['bx']),'by': TwoD_SubSample64(dict['by']),'bz': TwoD_SubSample64(dict['bz']),
-    'ex': TwoD_SubSample64(dict['ex']),'ey': TwoD_SubSample64(dict['ey']),'ez': TwoD_SubSample64(dict['ez']),
-    'jx': TwoD_SubSample64(dict['jx']),'jy': TwoD_SubSample64(dict['jy']),'jz': TwoD_SubSample64(dict['jz']),
-    'ni': TwoD_SubSample64(dict['ni']),'ne': TwoD_SubSample64(dict['ne']),'rho': TwoD_SubSample64(dict['rho']),
-    'jex': TwoD_SubSample64(dict['jex']),'jey': TwoD_SubSample64(dict['jey']),'jez': TwoD_SubSample64(dict['jez']),
-    'jix': TwoD_SubSample64(dict['jix']),'jiy': TwoD_SubSample64(dict['jiy']),'jiz': TwoD_SubSample64(dict['jiz']),
-    'pexx': TwoD_SubSample64(dict['pexx']),'peyy': TwoD_SubSample64(dict['peyy']),'pezz': TwoD_SubSample64(dict['pezz']),
-    'pixx': TwoD_SubSample64(dict['pixx']),'piyy': TwoD_SubSample64(dict['piyy']),'pizz': TwoD_SubSample64(dict['pizz']),
-    'pexy': TwoD_SubSample64(dict['pexy']),'peyz': TwoD_SubSample64(dict['peyz']),'pexz': TwoD_SubSample64(dict['pexz']),
-    'pixy': TwoD_SubSample64(dict['pixy']),'piyz': TwoD_SubSample64(dict['piyz']),'pixz': TwoD_SubSample64(dict['pixz']),
-    'xx': OneD_SubSample64(dict['xx']),'yy': OneD_SubSample64(dict['yy'])}
-    return New_dict
-
-#============================== Changes Colby Made ============================#
-
-def subsample(v, rate):
-    print("Subsampling....")
-    if len(v.shape) > 1:
-        return v[::rate, ::rate]
-    else:
-        return v[::rate]
-
-def calc_extra_vars(d):
-    for q,s in zip([1.,-1.], 'ie'):
-        for k in 'xyz': # Calc velocities
-            d['v'+s+k] = q*d['j'+s+k]/d['n'+s] 
-
-        for k in 'xx xy xz yy yz'.split(): # Calc temperatures
-            d['t'+s+k] = d['p'+s+k]/d['n'+s]
-
-    return None
-
-def ss_dict(d):
-    """ Here is a pretty way to do SubSampleDictionary
-    """
-    calc_extra_vars(d)
-    return {k: subsample(d[k], 64) for k in d}
-
-#============================== End Changes Made ============================#
-
-def P_1_6_Plots():
-=======
 # sub-sampling of entire dictionary
 def SS_Dict(dictionary):
     return {k: SubSample(dictionary[k], 6) for k in dictionary}
@@ -68,7 +16,6 @@
 # primary plotting function
 def Py3D_Plots():
     # loads initial dictionary
->>>>>>> b4991dee
     Q = load_movie()
     print("Sub-sampling....")
     # sub-sample dictionary
