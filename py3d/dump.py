--- conflicted
+++ resolved
@@ -458,10 +458,7 @@
             tagparts = np.empty(_prts.shape[0], dtype=self._get_tagpart_dtype())
             tagparts[list(self._part_dtype.names)] = _prts
             tagparts['tag'] = _tags
-<<<<<<< HEAD
-=======
-
->>>>>>> e64f38a0
+
             return tagparts
 
         else:
